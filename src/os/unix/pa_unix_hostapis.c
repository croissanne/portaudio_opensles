/*
 * $Id$
 * Portable Audio I/O Library UNIX initialization table
 *
 * Based on the Open Source API proposed by Ross Bencina
 * Copyright (c) 1999-2002 Ross Bencina, Phil Burk
 *
 * Permission is hereby granted, free of charge, to any person obtaining
 * a copy of this software and associated documentation files
 * (the "Software"), to deal in the Software without restriction,
 * including without limitation the rights to use, copy, modify, merge,
 * publish, distribute, sublicense, and/or sell copies of the Software,
 * and to permit persons to whom the Software is furnished to do so,
 * subject to the following conditions:
 *
 * The above copyright notice and this permission notice shall be
 * included in all copies or substantial portions of the Software.
 *
 * THE SOFTWARE IS PROVIDED "AS IS", WITHOUT WARRANTY OF ANY KIND,
 * EXPRESS OR IMPLIED, INCLUDING BUT NOT LIMITED TO THE WARRANTIES OF
 * MERCHANTABILITY, FITNESS FOR A PARTICULAR PURPOSE AND NONINFRINGEMENT.
 * IN NO EVENT SHALL THE AUTHORS OR COPYRIGHT HOLDERS BE LIABLE FOR
 * ANY CLAIM, DAMAGES OR OTHER LIABILITY, WHETHER IN AN ACTION OF
 * CONTRACT, TORT OR OTHERWISE, ARISING FROM, OUT OF OR IN CONNECTION
 * WITH THE SOFTWARE OR THE USE OR OTHER DEALINGS IN THE SOFTWARE.
 */

/*
 * The text above constitutes the entire PortAudio license; however, 
 * the PortAudio community also makes the following non-binding requests:
 *
 * Any person wishing to distribute modifications to the Software is
 * requested to send the modifications to the original developer so that
 * they can be incorporated into the canonical version. It is also 
 * requested that these non-binding requests be included along with the 
 * license above.
 */

/** @file
 @ingroup unix_src
*/

#include "pa_hostapi.h"

PaError PaJack_Initialize( PaUtilHostApiRepresentation **hostApi, PaHostApiIndex index );
PaError PaAlsa_Initialize( PaUtilHostApiRepresentation **hostApi, PaHostApiIndex index );
PaError PaOSS_Initialize( PaUtilHostApiRepresentation **hostApi, PaHostApiIndex index );
/* Added for IRIX, Pieter, oct 2, 2003: */
PaError PaSGI_Initialize( PaUtilHostApiRepresentation **hostApi, PaHostApiIndex index );
/* Linux AudioScience HPI */
PaError PaAsiHpi_Initialize( PaUtilHostApiRepresentation **hostApi, PaHostApiIndex index );
PaError PaMacCore_Initialize( PaUtilHostApiRepresentation **hostApi, PaHostApiIndex index );
PaError PaSkeleton_Initialize( PaUtilHostApiRepresentation **hostApi, PaHostApiIndex index );
<<<<<<< HEAD
PaError PaOpenSLES_Initialize( PaUtilHostApiRepresentation **hostApi, PaHostApiIndex index );
=======
PaError PaOpensles_Initialize( PaUtilHostApiRepresentation **hostApi, PaHostApiIndex index );
>>>>>>> 6a9b2fed

/** Note that on Linux, ALSA is placed before OSS so that the former is preferred over the latter.
 */

PaUtilHostApiInitializer *paHostApiInitializers[] =
    {
#ifdef __linux__

#if PA_USE_ALSA
        PaAlsa_Initialize,
#endif

#if PA_USE_OSS
        PaOSS_Initialize,
#endif

#else   /* __linux__ */

#if PA_USE_OSS
        PaOSS_Initialize,
#endif

#if PA_USE_ALSA
        PaAlsa_Initialize,
#endif

#endif  /* __linux__ */

#if PA_USE_JACK
        PaJack_Initialize,
#endif
                    /* Added for IRIX, Pieter, oct 2, 2003: */
#if PA_USE_SGI 
        PaSGI_Initialize,
#endif

#if PA_USE_ASIHPI
        PaAsiHpi_Initialize,
#endif

#if PA_USE_COREAUDIO
        PaMacCore_Initialize,
#endif

#if PA_USE_SKELETON
        PaSkeleton_Initialize,
#endif
#if PA_USE_OPENSLES
        PaOpensles_Initialize,        /* TODO opensles */
#endif

#if PA_USE_OPENSLES
        PaOpenSLES_Initialize,
#endif

        0   /* NULL terminated array */
    };<|MERGE_RESOLUTION|>--- conflicted
+++ resolved
@@ -51,11 +51,8 @@
 PaError PaAsiHpi_Initialize( PaUtilHostApiRepresentation **hostApi, PaHostApiIndex index );
 PaError PaMacCore_Initialize( PaUtilHostApiRepresentation **hostApi, PaHostApiIndex index );
 PaError PaSkeleton_Initialize( PaUtilHostApiRepresentation **hostApi, PaHostApiIndex index );
-<<<<<<< HEAD
+
 PaError PaOpenSLES_Initialize( PaUtilHostApiRepresentation **hostApi, PaHostApiIndex index );
-=======
-PaError PaOpensles_Initialize( PaUtilHostApiRepresentation **hostApi, PaHostApiIndex index );
->>>>>>> 6a9b2fed
 
 /** Note that on Linux, ALSA is placed before OSS so that the former is preferred over the latter.
  */
@@ -103,9 +100,6 @@
 #if PA_USE_SKELETON
         PaSkeleton_Initialize,
 #endif
-#if PA_USE_OPENSLES
-        PaOpensles_Initialize,        /* TODO opensles */
-#endif
 
 #if PA_USE_OPENSLES
         PaOpenSLES_Initialize,
